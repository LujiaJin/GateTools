"""
This module provides basic arithmatic image operations for ITK images, e.g. dose distributions computed with GATE:
    Two or more images:
    0. img1+img2+...
    1. img1*img2*...
    2. img1/img2
    3. max(img1,img2,...)
    4. min(img1,img2,...)
    5. abs_diff(img1,img2)
    6. squared_diff(img1,img2)
    7. diff(img1,img2)
    8. rel_diff(img1,img2)
    One images and an optional scalar:
    0. img + offset
    1. img * scalar
    2. 1./img
    3. max(img)
    4. min(img)
    5. abs(img)
    6. squareval(img)
    7. ln(img)
    8. exp(img)
    9. sqrt(img)
    10. EPID(img)
    11. img / scalar
    12. normalize(img) (divide by max)
    13. -ln(img/I0)
    Some of these operations are quite directly possible with SimpleITK, for
    instance the image objects in SimpleITK have a 'plus' operator defined, so
    that you can literally write imgsum = img1+img1, which will do what you
    expect when the images are geometrically compatible, and raise an exception
    otherwise. We are using directly using the ITK python bindings, which do
    not seem to have this nifty feature, so we are providing it here.
"""

# -----------------------------------------------------------------------------
#   Copyright (C): OpenGATE Collaboration
#   This software is distributed under the terms
#   of the GNU Lesser General  Public Licence (LGPL)
#   See LICENSE.md for further details
# -----------------------------------------------------------------------------


import os
import itk
import numpy as np
from functools import reduce
import operator
import ctypes # needed for definition of "unsigned long", as np.uint32 is not recognized as such

def _image_size(img):
    # FIXME
    # Why doesn't ITK provide a simple method/function for this very basic query?
    # In SimpleITK it's img.GetSize(), but this method does not seem to exist in normal ITK.
    # Or am I overlooking something in the docs?
    # TODO: the numpy array shape is a tuple. Would it be useful to convert that tuple to a numpy array?
    return img.GetLargestPossibleRegion().GetSize()

def _image_list(input_list):
    """
    Helper function to turn a list of  filenames and/or image objects into a list of image objects.

    Image objects are used as they are, without creating a copy.
    For each valid image filename an image object is created.
    All images with the same size, spacing and origin as the first image are returned as a list.
    Images with incompatible geometry are silently ignored.
    TODO: should we sound the alarm (warnings/errors, raise exceptions) in case of incompatible geometries?
    TODO: discuss policy in case of empty/erroneous input
    TODO: is a 'TypeError' the correct exception to raise in case of incompatible image types, or should it be InputError?
    """
    input_images=list()
    for img in input_list:
        if hasattr(img,"GetSpacing") and hasattr(img,"GetOrigin"):
            # semi-duck-typing
            input_images.append(img)
        elif os.path.exists(img):
            input_images.append(itk.imread(img))
        else:
            raise TypeError("ERROR: {} is not an ITK image object nor a path to an existing image file".format(img))
    if not input_images:
        raise RuntimeError("got no images")
    # check that they have the same geometry
    checked_images=list()
    origin0 = input_images[0].GetOrigin()
    spacing0 = input_images[0].GetSpacing()
    size0 = _image_size(input_images[0])
    for img in input_images:
        img_size = _image_size(img)
        if not np.allclose(img_size, size0):
            raise TypeError("images have incompatible size: {} versus {}".format(size0,img_size))
        elif not np.allclose(img.GetOrigin(),origin0):
            raise TypeError("images have incompatible origins: {} versus {}".format(origin0,img.GetOrigin()))
        elif not np.allclose(img.GetSpacing(),spacing0):
            raise TypeError("images have incompatible {} spacing: {} versus {}".format(
                "pixel" if len(spacing0)==2 else "voxel",spacing0,img.GetSpacing()))
        else:
            # TODO: maybe we should also check pixel types?
            checked_images.append(img)
    return checked_images

def _image_output(img,filename=None):
    """
    Helper function for optional writing to file of output images.
    """
    if filename is not None:
        itk.imwrite(img,filename)
    return img

def _apply_operation_to_image_list(op, input_list, output_file=None):
    img_list = _image_list(input_list)
    if len(img_list) == 1:
        return _image_output(img_list[0], output_file)
    np_list = [ itk.GetArrayViewFromImage(img) for img in img_list]
    np_result = reduce(op, np_list)
    img = itk.GetImageFromArray(np_result)
    img.CopyInformation(img_list[0])
    return _image_output(img, output_file)


def image_sum(input_list=[],output_file=None):
    """
    Computes element-wise sum of a list of image with equal geometry.
    """
    return _apply_operation_to_image_list(operator.add,input_list,output_file)

def image_product(input_list=[],output_file=None):
    """
    Computes element-wise product of a list of image with equal geometry.
    """
    return _apply_operation_to_image_list(operator.mul,input_list,output_file)

def image_min(input_list=[],output_file=None):
    """
    Computes element-wise minimum of a list of image with equal geometry.
    """
    return _apply_operation_to_image_list(np.minimum,input_list,output_file)

def image_max(input_list=[],output_file=None):
    """
    Computes element-wise maximum of a list of image with equal geometry.
    """
    return _apply_operation_to_image_list(np.maximum,input_list,output_file)

def image_divide(input_list=[], defval=0.,output_file=None):
    """
    Computes element-wise ratio of two images with equal geometry.
    Non-finite values are replaced with defvalue (unless it's None).
    """
    np.seterr(divide='ignore', invalid='ignore')
    raw_result = _apply_operation_to_image_list(operator.truediv,input_list=input_list)
    # FIXME: where do numpy/ITK store the value of the "maximum value that can be respresented with a 32bit float"?
    # FIXME: maybe we should/wish to support integer division as well?
    mask = itk.GetArrayViewFromImage(raw_result)>1e38
    if np.sum(mask)==0:
        return _image_output(raw_result,output_file)
    ratios = itk.GetArrayFromImage(raw_result)
    ratios[mask] = defval
    fixed_result = itk.GetImageFromArray(ratios)
    fixed_result.CopyInformation(raw_result)
    return _image_output(fixed_result,output_file)

<<<<<<< HEAD
def image_absolute_relative_difference(input_list=[], defval=0.,output_file=None):
    """    
    Computes element-wise absolute relative difference (|A-B|)/A of
    two images with equal geometry.  Non-finite values are replaced
    with defvalue (unless it's None).    
    """

    if len(input_list) != 2:
        raise RuntimeError("Two images must be provided to reldiff operator")

    img_list = _image_list(input_list)
    np_list = [ itk.GetArrayViewFromImage(img) for img in img_list]
    np_1 = np_list[0]
    np_2 = np_list[1]
    m = np.max(np_1)
    np_result = np.divide((np.abs(np_1-np_2)), m, out=np.zeros_like(np_1), where=np_1 != 0)
    img = itk.GetImageFromArray(np_result)
    img.CopyInformation(img_list[0])
    return _image_output(img, output_file)

=======

def image_invert(input_list=[],output_file=None):
    """
    Computes element-wise invert of a list of image with equal geometry.
    Add image with ones at the beginning of the list and use the division
    """
    duplicator = itk.ImageDuplicator.New(input_list[0])
    duplicator.Update()
    InputType = type(input_list[0])
    input_dimension = input_list[0].GetImageDimension()
    OutputType = itk.Image[itk.F, input_dimension]
    castFilter = itk.CastImageFilter[InputType, OutputType].New()
    castFilter.SetInput(duplicator.GetOutput())
    castFilter.Update()
    scalarImage = castFilter.GetOutput()
    scalarImage.FillBuffer(1.0)
    input_list = [scalarImage] + input_list
    return image_divide(input_list=input_list,output_file=output_file)
>>>>>>> 0acdc986

#####################################################################################
import unittest
import sys
from datetime import datetime

class Test_Sum(unittest.TestCase):
    def test_five_2D_images(self):
        print('Test_Sum test_five_2D_images')
        nx,ny = 4,5
        hundred = 100
        thousand = 1000
        spacing = (42.,24.)
        origin = (4242.,2424.)
        # float images
        imglistF = [ itk.GetImageFromArray(np.arange(nx*ny,dtype=np.float32).reshape(nx,ny).copy()),
                     itk.GetImageFromArray(np.arange(nx*ny,dtype=np.float32)[::-1].reshape(nx,ny).copy()),
                     itk.GetImageFromArray(np.arange(0,nx*ny*hundred,hundred,dtype=np.float32).reshape(nx,ny).copy()),
                     itk.GetImageFromArray(np.arange(0,nx*ny*hundred,hundred,dtype=np.float32)[::-1].reshape(4,5).copy()),
                     itk.GetImageFromArray(thousand*np.ones((nx,ny),dtype=np.float32)) ]
        for imgF in imglistF:
            imgF.SetSpacing( spacing )
            imgF.SetOrigin( origin )
        imgsumF = image_sum(input_list=imglistF)
        #print("got image with spacing {}".format(imgsumF.GetSpacing()))
        index = imgsumF.GetLargestPossibleRegion().GetSize() -1
        #print("get sum value {} while expecting {}".format(imgsumF.GetPixel(index),4.*5. -1.))
        self.assertTrue( np.allclose(itk.GetArrayViewFromImage(imgsumF),nx*ny-1.+(nx*ny-1.)*hundred +thousand) ) # floats: approximate equality
        self.assertTrue( itk.GetArrayFromImage(imgsumF).shape == (nx,ny))
        self.assertTrue( np.allclose(imgsumF.GetSpacing(),spacing))
        self.assertTrue( np.allclose(imgsumF.GetOrigin(),origin))
        # unsigned short int images ("US" in itk lingo)
        nx,ny = 40,50
        ten = 10
        thirteen = 13
        spacing = (32.,23.)
        origin = (3232.,2323.)
        imglistUS = [ itk.GetImageFromArray(np.arange(nx*ny,dtype=np.uint16).reshape(nx,ny).copy()),
                      itk.GetImageFromArray(np.arange(nx*ny,dtype=np.uint16)[::-1].reshape(nx,ny).copy()),
                      itk.GetImageFromArray(np.arange(0,ten*nx*ny,ten,dtype=np.uint16).reshape(nx,ny).copy()),
                      itk.GetImageFromArray(np.arange(0,ten*nx*ny,ten,dtype=np.uint16)[::-1].reshape(nx,ny).copy()),
                      itk.GetImageFromArray(thirteen*np.ones((nx,ny),dtype=np.uint16)) ]
        for imgUS in imglistUS:
            imgUS.SetSpacing( spacing )
            imgUS.SetOrigin( origin )
        imgsumUS = image_sum(input_list=imglistUS)
        #print("got image with spacing {}".format(imgCui.GetSpacing()))
        #print("get sum value {} while expecting {}".format(imgsumUS.GetPixel(index),40*50-1+10*40*50-10+13))
        self.assertTrue( (itk.GetArrayViewFromImage(imgsumUS)==nx*ny-1+ten*nx*ny-ten+thirteen).all() ) # ints: exact equality
        self.assertTrue( itk.GetArrayFromImage(imgsumUS).shape == (nx,ny))
        self.assertTrue( np.allclose(imgsumUS.GetSpacing(),spacing))
        self.assertTrue( np.allclose(imgsumUS.GetOrigin(),origin))
    def test_five_3D_images(self):
        print('Test_Sum test_five_3D_images')
        nx,ny,nz = 3,4,5
        hundred = 100
        thirteen = 13.333
        spacing = (421.,214.,142.)
        origin = (421421.,214214.,142142.)
        # float images
        imglistF = [ itk.GetImageFromArray(        np.arange(nx*ny*nz,dtype=np.float32).reshape(nx,ny,nz).copy()),
                     itk.GetImageFromArray(        np.arange(nx*ny*nz,dtype=np.float32)[::-1].reshape(nx,ny,nz).copy()),
                     itk.GetImageFromArray(hundred*np.arange(nx*ny*nz,dtype=np.float32).reshape(nx,ny,nz).copy()),
                     itk.GetImageFromArray(hundred*np.arange(nx*ny*nz,dtype=np.float32)[::-1].reshape(nx,ny,nz).copy()),
                     itk.GetImageFromArray(thirteen*np.ones((nx,ny,nz),dtype=np.float32)) ]
        for imgF in imglistF:
            imgF.SetSpacing( spacing )
            imgF.SetOrigin( origin )
        imgsumF = image_sum(input_list=imglistF)
        index = imgsumF.GetLargestPossibleRegion().GetSize() -1
        self.assertTrue( np.allclose(itk.GetArrayFromImage(imgsumF),(hundred+1)*(nx*ny*nz -1.)+thirteen))
        self.assertTrue( np.allclose(imgsumF.GetSpacing(),spacing))
        self.assertTrue( np.allclose(imgsumF.GetOrigin(),origin))
        # unsigned short int images ("US" in itk lingo)
        nx,ny,nz = 30,40,50
        thirteen = 13
        spacing = (321.,213.,132.)
        origin = (321321.,213213.,132132.)
        imglistUS = [ itk.GetImageFromArray( np.arange(nx*ny*nz,dtype=np.uint16).reshape(nx,ny,nz).copy()),
                      itk.GetImageFromArray( np.arange(nx*ny*nz,dtype=np.uint16)[::-1].reshape(nx,ny,nz).copy()),
                      itk.GetImageFromArray((np.arange(nx*ny*nz,dtype=np.uint16)%nz).reshape(nx,ny,nz).copy()),
                      itk.GetImageFromArray((np.arange(nx*ny*nz,dtype=np.uint16)[::-1]%nz).reshape(nx,ny,nz).copy()),
                      itk.GetImageFromArray(thirteen*np.ones((nx,ny,nz),dtype=np.uint16)) ]
        for imgUS in imglistUS:
            imgUS.SetSpacing( spacing )
            imgUS.SetOrigin( origin )
        imgsumUS = image_sum(input_list=imglistUS)
        #print("got image with spacing {}".format(imgsumUS.GetSpacing()))
        self.assertTrue( (itk.GetArrayViewFromImage(imgsumUS)==nx*ny*nz-1+nz-1+thirteen).all() )
        self.assertTrue( np.allclose(imgsumUS.GetSpacing(),spacing) )
        self.assertTrue( np.allclose(imgsumUS.GetOrigin(),origin) )
        self.assertTrue( itk.GetArrayFromImage(imgsumUS).shape == (nx,ny,nz))

class Test_Product(unittest.TestCase):
    # TODO: also test correct behavior in case of NAN, zero, etc
    def test_three_float_3D_images(self):
        print('Test_Product test_three_float_3D_images')
        nx,ny,nz = 2,3,4
        minlog,maxlog=-5.,5.
        spacing = (421.,214.,142.)
        origin = (421421.,214214.,142142.)
        thirteen = 13.333
        imglistF = [ itk.GetImageFromArray(np.logspace(minlog,maxlog,nx*ny*nz).reshape(nx,ny,nz).astype(np.float32)),
                     itk.GetImageFromArray(np.logspace(minlog,maxlog,nx*ny*nz)[::-1].reshape(nx,ny,nz).astype(np.float32)),
                     itk.GetImageFromArray(thirteen*np.ones((nx,ny,nz),dtype=np.float32)) ]
        for imgF in imglistF:
            imgF.SetSpacing(spacing)
            imgF.SetOrigin(origin)
        imgprodF = image_product(input_list=imglistF)
        self.assertTrue( np.allclose(itk.GetArrayFromImage(imgprodF),thirteen))
        self.assertTrue( itk.GetArrayFromImage(imgprodF).shape == (nx,ny,nz))
        self.assertTrue( np.allclose(imgprodF.GetSpacing(),spacing))
        self.assertTrue( np.allclose(imgprodF.GetOrigin(),origin))
        self.assertTrue( type(imgprodF) == itk.Image[itk.F,3])
    def test_five_int_3D_images(self):
        print('Test_Product test_five_int_3D_images')
        nx,ny,nz = 30,40,50
        spacing = (321.,213.,132.)
        origin = (321321.,213213.,132132.)
        pval=np.ones(5)/5.0
        p2=np.random.multinomial(1,pval,(nz,nx,ny)).swapaxes(0,3).copy()
        p3=np.random.multinomial(2,pval,(nz,nx,ny)).swapaxes(0,3).copy()
        p7=np.random.multinomial(2,pval,(nz,nx,ny)).swapaxes(0,3).copy()
        p13=np.random.multinomial(1,pval,(nz,nx,ny)).swapaxes(0,3).copy()
        p37=np.random.multinomial(1,pval,(nz,nx,ny)).swapaxes(0,3).copy()
        a0,a1,a2,a3,a4 = 2**p2*3**p3*7**p7*13**p13*37**p37
        imglist = list()
        for a in (a0,a1,a2,a3,a4):
            img = itk.GetImageFromArray(a.astype(ctypes.c_ulong))
            img.SetSpacing( spacing )
            img.SetOrigin( origin )
            imglist.append(img)
        imgprodUS = image_product(input_list=imglist)
        answer = 424242
        self.assertTrue( type(imgprodUS) == itk.Image[itk.UL,3])
        self.assertTrue( (itk.GetArrayFromImage(imgprodUS) == answer).all() )
        self.assertTrue( itk.GetArrayFromImage(imgprodUS).shape == (nx,ny,nz))
        self.assertTrue( np.allclose(imgprodUS.GetSpacing(),spacing) )
        self.assertTrue( np.allclose(imgprodUS.GetOrigin(),origin) )

class Test_MinMax(unittest.TestCase):
    def test_eight_3D_images(self):
        print('Test_MinMax test_eight_3D_images')
        nx,ny,nz = 30,40,50
        dmin,dmax = np.float32(-20.5), np.float32(31230.5)
        spacing = (321.,213.,132.)
        origin = (321321.,213213.,132132.)
        alist = [ np.random.uniform(dmin,dmax,nx*ny*nz).astype(np.float32) for i in range(8)]
        indices = np.arange(nx*ny*nz,dtype=np.uint32)
        imglist=list()
        for (j,a) in enumerate(alist):
            a[indices%8 == j] = dmin
            a[indices%8 == (j+4)%8] = dmax
            img=itk.GetImageFromArray(a.reshape(nx,ny,nz).copy())
            img.SetSpacing(spacing)
            img.SetOrigin(origin)
            imglist.append(img)
        imgmin = image_min(imglist)
        imgmax = image_max(imglist)
        self.assertTrue( type(imgmin) == itk.Image[itk.F,3])
        self.assertTrue( type(imgmax) == itk.Image[itk.F,3])
        self.assertTrue( np.allclose(itk.GetArrayFromImage(imgmin),dmin))
        self.assertTrue( np.allclose(itk.GetArrayFromImage(imgmax),dmax))
        self.assertTrue( np.allclose(imgmin.GetSpacing(),spacing))
        self.assertTrue( np.allclose(imgmax.GetSpacing(),spacing))
        self.assertTrue( np.allclose(imgmin.GetOrigin(),origin))
        self.assertTrue( np.allclose(imgmax.GetOrigin(),origin))

class Test_Divide(unittest.TestCase):
    def test_nine_3D_images(self):
        print('Test_Divide test_nine_3D_images')
        nx,ny,nz = 30,40,50
        spacing = (321.,213.,132.)
        origin = (321321.,213213.,132132.)
        imgList = [ itk.GetImageFromArray(5.0 * np.ones((nx, ny, nz), dtype=np.float32)),
                    itk.GetImageFromArray(2.0 * np.ones((nx, ny, nz), dtype=np.float32)),
                    itk.GetImageFromArray(2.5 * np.ones((nx, ny, nz), dtype=np.float32))]
        for img in imgList:
            img.SetSpacing(spacing)
            img.SetOrigin(origin)
        imgdivide = image_divide(input_list=imgList)
        self.assertTrue( type(imgdivide) == itk.Image[itk.F,3])
        self.assertTrue( np.allclose(itk.GetArrayFromImage(imgdivide),1.0))
        self.assertTrue( np.allclose(imgdivide.GetSpacing(),spacing))
        self.assertTrue( np.allclose(imgdivide.GetOrigin(),origin))

class Test_Invert(unittest.TestCase):
    def test_ten_3D_images(self):
        print('Test_Invert test_ten_3D_images')
        nx, ny, nz = 30, 40, 50
        spacing = (321., 213., 132.)
        origin = (321321., 213213., 132132.)
        imgList = [itk.GetImageFromArray(5.0 * np.ones((nx, ny, nz), dtype=np.float32)),
                   itk.GetImageFromArray(2.0 * np.ones((nx, ny, nz), dtype=np.float32)),
                   itk.GetImageFromArray(2.5 * np.ones((nx, ny, nz), dtype=np.float32))]
        for img in imgList:
            img.SetSpacing(spacing)
            img.SetOrigin(origin)
        imginvert = image_invert(input_list=imgList)
        self.assertTrue(type(imginvert) == itk.Image[itk.F, 3])
        self.assertTrue(np.allclose(itk.GetArrayFromImage(imginvert), 0.04))
        self.assertTrue(np.allclose(imginvert.GetSpacing(), spacing))
        self.assertTrue(np.allclose(imginvert.GetOrigin(), origin))


# TODO: test division<|MERGE_RESOLUTION|>--- conflicted
+++ resolved
@@ -159,10 +159,9 @@
     fixed_result.CopyInformation(raw_result)
     return _image_output(fixed_result,output_file)
 
-<<<<<<< HEAD
-def image_absolute_relative_difference(input_list=[], defval=0.,output_file=None):
+def image_absolute_relative_difference_max(input_list=[], defval=0.,output_file=None):
     """    
-    Computes element-wise absolute relative difference (|A-B|)/A of
+    Computes element-wise absolute relative difference (|A-B|)/max(A) of
     two images with equal geometry.  Non-finite values are replaced
     with defvalue (unless it's None).    
     """
@@ -179,8 +178,6 @@
     img = itk.GetImageFromArray(np_result)
     img.CopyInformation(img_list[0])
     return _image_output(img, output_file)
-
-=======
 
 def image_invert(input_list=[],output_file=None):
     """
@@ -199,7 +196,7 @@
     scalarImage.FillBuffer(1.0)
     input_list = [scalarImage] + input_list
     return image_divide(input_list=input_list,output_file=output_file)
->>>>>>> 0acdc986
+
 
 #####################################################################################
 import unittest
