"""
This module provides basic arithmatic image operations for ITK images, e.g. dose distributions computed with GATE:
    Two or more images:
    0. img1+img2+...
    1. img1*img2*...
    2. img1/img2
    3. max(img1,img2,...)
    4. min(img1,img2,...)
    5. abs_diff(img1,img2)
    6. squared_diff(img1,img2)
    7. diff(img1,img2)
    8. rel_diff(img1,img2)
    One images and an optional scalar:
    0. img + offset
    1. img * scalar
    2. 1./img
    3. max(img)
    4. min(img)
    5. abs(img)
    6. squareval(img)
    7. ln(img)
    8. exp(img)
    9. sqrt(img)
    10. EPID(img)
    11. img / scalar
    12. normalize(img) (divide by max)
    13. -ln(img/I0)
    Some of these operations are quite directly possible with SimpleITK, for
    instance the image objects in SimpleITK have a 'plus' operator defined, so
    that you can literally write imgsum = img1+img1, which will do what you
    expect when the images are geometrically compatible, and raise an exception
    otherwise. We are using directly using the ITK python bindings, which do
    not seem to have this nifty feature, so we are providing it here.
"""

# -----------------------------------------------------------------------------
#   Copyright (C): OpenGATE Collaboration
#   This software is distributed under the terms
#   of the GNU Lesser General  Public Licence (LGPL)
#   See LICENSE.md for further details
# -----------------------------------------------------------------------------


import os
import itk
import numpy as np
from functools import reduce
import operator

def _image_size(img):
    # FIXME
    # Why doesn't ITK provide a simple method/function for this very basic query?
    # In SimpleITK it's img.GetSize(), but this method does not seem to exist in normal ITK.
    # Or am I overlooking something in the docs?
    # TODO: the numpy array shape is a tuple. Would it be useful to convert that tuple to a numpy array?
    return img.GetLargestPossibleRegion().GetSize()

def _image_list(input_list):
    """
    Helper function to turn a list of  filenames and/or image objects into a list of image objects.

    Image objects are used as they are, without creating a copy.
    For each valid image filename an image object is created.
    All images with the same size, spacing and origin as the first image are returned as a list.
    Images with incompatible geometry are silently ignored.
    TODO: should we sound the alarm (warnings/errors, raise exceptions) in case of incompatible geometries?
    TODO: discuss policy in case of empty/erroneous input
    TODO: is a 'TypeError' the correct exception to raise in case of incompatible image types, or should it be InputError?
    """
    input_images=list()
    for img in input_list:
        if hasattr(img,"GetSpacing") and hasattr(img,"GetOrigin"):
            # semi-duck-typing
            input_images.append(img)
        elif os.path.exists(img):
            input_images.append(itk.imread(img))
        else:
            raise TypeError("ERROR: {} is not an ITK image object nor a path to an existing image file".format(img))
    if not input_images:
        raise RuntimeError("got no images")
    # check that they have the same geometry
    checked_images=list()
    origin0 = input_images[0].GetOrigin()
    spacing0 = input_images[0].GetSpacing()
    size0 = _image_size(input_images[0])
    for img in input_images:
        img_size = _image_size(img)
        if not img_size == size0:
            raise TypeError("images have incompatible size: {} versus {}".format(size0,img_size))
        elif not np.allclose(img.GetOrigin(),origin0):
            raise TypeError("images have incompatible origins: {} versus {}".format(origin0,img.GetOrigin()))
        elif not np.allclose(img.GetSpacing(),spacing0):
            raise TypeError("images have incompatible {} spacing: {} versus {}".format(
                "pixel" if len(spacing0)==2 else "voxel",spacing0,img.GetSpacing()))
        else:
            # TODO: maybe we should also check pixel types?
            checked_images.append(img)
    return checked_images

def _image_output(img,filename=None):
    """
    Helper function for optional writing to file of output images.
    """
    if filename is not None:
        itk.imwrite(img,filename)
    return img

<<<<<<< HEAD
# ITK filters are kind of useless for our purposes.
#def _apply_operation_to_image_list_old(op,valtype,input_list,output_file=None):
#    op_instance=None
#    for i,img in enumerate(_image_list(input_list)):
#        if op_instance is None:
#            imgtype = itk.Image[valtype,img.GetImageDimension()]
#            op_instance = op[imgtype,imgtype,imgtype].New()
#        op_instance.SetInput(i,img)
#    op_instance.Update()
#    return _image_output(op_instance.GetOutput(),output_file)

def _apply_operation_to_image_list(op, input_list, output_file=None):
=======
def _apply_operation_to_image_list(op,valtype,input_list,output_file=None):
    op_instance=None
    for i,img in enumerate(_image_list(input_list)):
        if op_instance is None:
            imgtype = itk.Image[valtype,img.GetImageDimension()]
            op_instance = op[imgtype,imgtype,imgtype].New()
        op_instance.SetInput(i,img)
    op_instance.Update()
    return _image_output(op_instance.GetOutput(),output_file)

def _apply_operation_to_image_list_v2(op, input_list, output_file=None):
>>>>>>> b4f7d4f6
    img_list = _image_list(input_list)
    if len(img_list) == 1:
        return _image_output(img_list[0], output_file)
    np_list = [ itk.GetArrayViewFromImage(img) for img in img_list]
    np_result = reduce(op, np_list)
    img = itk.GetImageFromArray(np_result)
    img.CopyInformation(img_list[0])
    return _image_output(img, output_file)


<<<<<<< HEAD
def image_sum(input_list=[],output_file=None):
    """
    Computes element-wise sum of a list of image with equal geometry.
    """
    return _apply_operation_to_image_list(operator.add,input_list,output_file)
=======
def image_sum(input_list=[],valtype=itk.F,output_file=None):
    """
    Computes element-wise sum of a list of image with equal geometry.
    """

    # WRONG with more than 2 images
    # creating 'itk.AddImageFilter' when calling that function make it very slow
    #return _apply_operation_to_image_list(itk.AddImageFilter,valtype,input_list,output_file)

    # alternative with np
    # still read *all* images in memory, may lead to memory problem if too large
    return _apply_operation_to_image_list_v2(operator.add, input_list, output_file)
>>>>>>> b4f7d4f6

def image_product(input_list=[],output_file=None):
    """
    Computes element-wise product of a list of image with equal geometry.
    """
    return _apply_operation_to_image_list(operator.mul,input_list,output_file)

def image_min(input_list=[],output_file=None):
    """
    Computes element-wise minimum of a list of image with equal geometry.
    """
    return _apply_operation_to_image_list(np.minimum,input_list,output_file)

def image_max(input_list=[],output_file=None):
    """
    Computes element-wise maximum of a list of image with equal geometry.
    """
    return _apply_operation_to_image_list(np.maximum,input_list,output_file)

def image_divide(input_list=[], defval=0.,output_file=None):
    """
    Computes element-wise ratio of two images with equal geometry.
    Non-finite values are replaced with defvalue (unless it's None).
    """
    raw_result = _apply_operation_to_image_list(itk.DivideImageFilter,input_list=input_list)
    # FIXME: where do numpy/ITK store the value of the "maximum value that can be respresented with a 32bit float"?
    # FIXME: maybe we should/wish to support integer division as well?
    mask = itk.GetArrayViewFromImage(raw_result)>1e38
    if np.sum(mask)==0:
        return _image_output(raw_result,output_file)
    ratios = itk.GetArrayFromImage(raw_result)
    ratios[mask] = defval
    fixed_result = itk.GetImageFromArray(ratios)
    fixed_result.CopyInformationFrom(raw_result)
    return _image_output(fixed_result,output_file)

#####################################################################################
import unittest
import sys
from datetime import datetime

class Test_Sum(unittest.TestCase):
    def test_five_2D_images(self):
        nx,ny = 4,5
        hundred = 100
        thousand = 1000
        spacing = (42.,24.)
        origin = (4242.,2424.)
        # float images
        imglistF = [ itk.GetImageFromArray(np.arange(nx*ny,dtype=np.float32).reshape(nx,ny).copy()),
                     itk.GetImageFromArray(np.arange(nx*ny,dtype=np.float32)[::-1].reshape(nx,ny).copy()),
                     itk.GetImageFromArray(np.arange(0,nx*ny*hundred,hundred,dtype=np.float32).reshape(nx,ny).copy()),
                     itk.GetImageFromArray(np.arange(0,nx*ny*hundred,hundred,dtype=np.float32)[::-1].reshape(4,5).copy()),
                     itk.GetImageFromArray(thousand*np.ones((nx,ny),dtype=np.float32)) ]
        for imgF in imglistF:
            imgF.SetSpacing( spacing )
            imgF.SetOrigin( origin )
        imgsumF = image_sum(input_list=imglistF)
        #print("got image with spacing {}".format(imgsumF.GetSpacing()))
        index = imgsumF.GetLargestPossibleRegion().GetSize() -1
        #print("get sum value {} while expecting {}".format(imgsumF.GetPixel(index),4.*5. -1.))
        self.assertTrue( np.allclose(itk.GetArrayViewFromImage(imgsumF),nx*ny-1.+(nx*ny-1.)*hundred +thousand) ) # floats: approximate equality
        self.assertTrue( itk.GetArrayFromImage(imgsumF).shape == (nx,ny))
        self.assertTrue( np.allclose(imgsumF.GetSpacing(),spacing))
        self.assertTrue( np.allclose(imgsumF.GetOrigin(),origin))
        # unsigned short int images ("US" in itk lingo)
        nx,ny = 40,50
        ten = 10
        thirteen = 13
        spacing = (32.,23.)
        origin = (3232.,2323.)
        imglistUS = [ itk.GetImageFromArray(np.arange(nx*ny,dtype=np.uint16).reshape(nx,ny).copy()),
                      itk.GetImageFromArray(np.arange(nx*ny,dtype=np.uint16)[::-1].reshape(nx,ny).copy()),
                      itk.GetImageFromArray(np.arange(0,ten*nx*ny,ten,dtype=np.uint16).reshape(nx,ny).copy()),
                      itk.GetImageFromArray(np.arange(0,ten*nx*ny,ten,dtype=np.uint16)[::-1].reshape(nx,ny).copy()),
                      itk.GetImageFromArray(thirteen*np.ones((nx,ny),dtype=np.uint16)) ]
        for imgUS in imglistUS:
            imgUS.SetSpacing( spacing )
            imgUS.SetOrigin( origin )
        imgsumUS = image_sum(input_list=imglistUS)
        #print("got image with spacing {}".format(imgCui.GetSpacing()))
        #print("get sum value {} while expecting {}".format(imgsumUS.GetPixel(index),40*50-1+10*40*50-10+13))
        self.assertTrue( (itk.GetArrayViewFromImage(imgsumUS)==nx*ny-1+ten*nx*ny-ten+thirteen).all() ) # ints: exact equality
        self.assertTrue( itk.GetArrayFromImage(imgsumUS).shape == (nx,ny))
        self.assertTrue( np.allclose(imgsumUS.GetSpacing(),spacing))
        self.assertTrue( np.allclose(imgsumUS.GetOrigin(),origin))
    def test_five_3D_images(self):
        nx,ny,nz = 3,4,5
        hundred = 100
        thirteen = 13.333
        spacing = (421.,214.,142.)
        origin = (421421.,214214.,142142.)
        # float images
        imglistF = [ itk.GetImageFromArray(        np.arange(nx*ny*nz,dtype=np.float32).reshape(nx,ny,nz).copy()),
                     itk.GetImageFromArray(        np.arange(nx*ny*nz,dtype=np.float32)[::-1].reshape(nx,ny,nz).copy()),
                     itk.GetImageFromArray(hundred*np.arange(nx*ny*nz,dtype=np.float32).reshape(nx,ny,nz).copy()),
                     itk.GetImageFromArray(hundred*np.arange(nx*ny*nz,dtype=np.float32)[::-1].reshape(nx,ny,nz).copy()),
                     itk.GetImageFromArray(thirteen*np.ones((nx,ny,nz),dtype=np.float32)) ]
        for imgF in imglistF:
            imgF.SetSpacing( spacing )
            imgF.SetOrigin( origin )
        imgsumF = image_sum(input_list=imglistF)
        index = imgsumF.GetLargestPossibleRegion().GetSize() -1
        self.assertTrue( np.allclose(itk.GetArrayFromImage(imgsumF),(hundred+1)*(nx*ny*nz -1.)+thirteen))
        self.assertTrue( np.allclose(imgsumF.GetSpacing(),spacing))
        self.assertTrue( np.allclose(imgsumF.GetOrigin(),origin))
        # unsigned short int images ("US" in itk lingo)
        nx,ny,nz = 30,40,50
        thirteen = 13
        spacing = (321.,213.,132.)
        origin = (321321.,213213.,132132.)
        imglistUS = [ itk.GetImageFromArray( np.arange(nx*ny*nz,dtype=np.uint16).reshape(nx,ny,nz).copy()),
                      itk.GetImageFromArray( np.arange(nx*ny*nz,dtype=np.uint16)[::-1].reshape(nx,ny,nz).copy()),
                      itk.GetImageFromArray((np.arange(nx*ny*nz,dtype=np.uint16)%nz).reshape(nx,ny,nz).copy()),
                      itk.GetImageFromArray((np.arange(nx*ny*nz,dtype=np.uint16)[::-1]%nz).reshape(nx,ny,nz).copy()),
                      itk.GetImageFromArray(thirteen*np.ones((nx,ny,nz),dtype=np.uint16)) ]
        for imgUS in imglistUS:
            imgUS.SetSpacing( spacing )
            imgUS.SetOrigin( origin )
        imgsumUS = image_sum(input_list=imglistUS)
        #print("got image with spacing {}".format(imgsumUS.GetSpacing()))
        self.assertTrue( (itk.GetArrayViewFromImage(imgsumUS)==nx*ny*nz-1+nz-1+thirteen).all() )
        self.assertTrue( np.allclose(imgsumUS.GetSpacing(),spacing) )
        self.assertTrue( np.allclose(imgsumUS.GetOrigin(),origin) )
        self.assertTrue( itk.GetArrayFromImage(imgsumUS).shape == (nx,ny,nz))

class Test_Product(unittest.TestCase):
    # TODO: also test correct behavior in case of NAN, zero, etc
    def test_three_float_3D_images(self):
        nx,ny,nz = 2,3,4
        minlog,maxlog=-5.,5.
        spacing = (421.,214.,142.)
        origin = (421421.,214214.,142142.)
        thirteen = 13.333
        imglistF = [ itk.GetImageFromArray(np.logspace(minlog,maxlog,nx*ny*nz).reshape(nx,ny,nz).astype(np.float32)),
                     itk.GetImageFromArray(np.logspace(minlog,maxlog,nx*ny*nz)[::-1].reshape(nx,ny,nz).astype(np.float32)),
                     itk.GetImageFromArray(thirteen*np.ones((nx,ny,nz),dtype=np.float32)) ]
        for imgF in imglistF:
            imgF.SetSpacing(spacing)
            imgF.SetOrigin(origin)
        imgprodF = image_product(input_list=imglistF)
        self.assertTrue( np.allclose(itk.GetArrayFromImage(imgprodF),thirteen))
        self.assertTrue( itk.GetArrayFromImage(imgprodF).shape == (nx,ny,nz))
        self.assertTrue( np.allclose(imgprodF.GetSpacing(),spacing))
        self.assertTrue( np.allclose(imgprodF.GetOrigin(),origin))
        self.assertTrue( type(imgprodF) == itk.Image[itk.F,3])
    def test_five_int_3D_images(self):
        import ctypes # needed for definition of "unsigned long", as np.uint32 is not recognized as such
        nx,ny,nz = 30,40,50
        spacing = (321.,213.,132.)
        origin = (321321.,213213.,132132.)
        pval=np.ones(5)/5.0
        p2=np.random.multinomial(1,pval,(nz,nx,ny)).swapaxes(0,3).copy()
        p3=np.random.multinomial(2,pval,(nz,nx,ny)).swapaxes(0,3).copy()
        p7=np.random.multinomial(2,pval,(nz,nx,ny)).swapaxes(0,3).copy()
        p13=np.random.multinomial(1,pval,(nz,nx,ny)).swapaxes(0,3).copy()
        p37=np.random.multinomial(1,pval,(nz,nx,ny)).swapaxes(0,3).copy()
        a0,a1,a2,a3,a4 = 2**p2*3**p3*7**p7*13**p13*37**p37
        imglist = list()
        for a in (a0,a1,a2,a3,a4):
            img = itk.GetImageFromArray(a.astype(ctypes.c_ulong))
            img.SetSpacing( spacing )
            img.SetOrigin( origin )
            imglist.append(img)
        imgprodUS = image_product(input_list=imglist)
        answer = 424242
        self.assertTrue( type(imgprodUS) == itk.Image[itk.UL,3])
        self.assertTrue( (itk.GetArrayFromImage(imgprodUS) == answer).all() )
        self.assertTrue( itk.GetArrayFromImage(imgprodUS).shape == (nx,ny,nz))
        self.assertTrue( np.allclose(imgprodUS.GetSpacing(),spacing) )
        self.assertTrue( np.allclose(imgprodUS.GetOrigin(),origin) )

class Test_MinMax(unittest.TestCase):
    def test_eight_3D_images(self):
        nx,ny,nz = 30,40,50
        dmin,dmax = np.float32(-20.5), np.float32(31230.5)
        spacing = (321.,213.,132.)
        origin = (321321.,213213.,132132.)
        alist = [ np.random.uniform(dmin,dmax,nx*ny*nz).astype(np.float32) for i in range(8)]
        indices = np.arange(nx*ny*nz,dtype=np.uint32)
        imglist=list()
        for (j,a) in enumerate(alist):
            a[indices%8 == j] = dmin
            a[indices%8 == (j+4)%8] = dmax
            img=itk.GetImageFromArray(a.reshape(nx,ny,nz).copy())
            img.SetSpacing(spacing)
            img.SetOrigin(origin)
            imglist.append(img)
        imgmin = image_min(imglist)
        imgmax = image_max(imglist)
        self.assertTrue( type(imgmin) == itk.Image[itk.F,3])
        self.assertTrue( type(imgmax) == itk.Image[itk.F,3])
        self.assertTrue( np.allclose(itk.GetArrayFromImage(imgmin),dmin))
        self.assertTrue( np.allclose(itk.GetArrayFromImage(imgmax),dmax))
        self.assertTrue( np.allclose(imgmin.GetSpacing(),spacing))
        self.assertTrue( np.allclose(imgmax.GetSpacing(),spacing))
        self.assertTrue( np.allclose(imgmin.GetOrigin(),origin))
        self.assertTrue( np.allclose(imgmax.GetOrigin(),origin))

# TODO: test division<|MERGE_RESOLUTION|>--- conflicted
+++ resolved
@@ -105,32 +105,7 @@
         itk.imwrite(img,filename)
     return img
 
-<<<<<<< HEAD
-# ITK filters are kind of useless for our purposes.
-#def _apply_operation_to_image_list_old(op,valtype,input_list,output_file=None):
-#    op_instance=None
-#    for i,img in enumerate(_image_list(input_list)):
-#        if op_instance is None:
-#            imgtype = itk.Image[valtype,img.GetImageDimension()]
-#            op_instance = op[imgtype,imgtype,imgtype].New()
-#        op_instance.SetInput(i,img)
-#    op_instance.Update()
-#    return _image_output(op_instance.GetOutput(),output_file)
-
 def _apply_operation_to_image_list(op, input_list, output_file=None):
-=======
-def _apply_operation_to_image_list(op,valtype,input_list,output_file=None):
-    op_instance=None
-    for i,img in enumerate(_image_list(input_list)):
-        if op_instance is None:
-            imgtype = itk.Image[valtype,img.GetImageDimension()]
-            op_instance = op[imgtype,imgtype,imgtype].New()
-        op_instance.SetInput(i,img)
-    op_instance.Update()
-    return _image_output(op_instance.GetOutput(),output_file)
-
-def _apply_operation_to_image_list_v2(op, input_list, output_file=None):
->>>>>>> b4f7d4f6
     img_list = _image_list(input_list)
     if len(img_list) == 1:
         return _image_output(img_list[0], output_file)
@@ -141,26 +116,11 @@
     return _image_output(img, output_file)
 
 
-<<<<<<< HEAD
 def image_sum(input_list=[],output_file=None):
     """
     Computes element-wise sum of a list of image with equal geometry.
     """
     return _apply_operation_to_image_list(operator.add,input_list,output_file)
-=======
-def image_sum(input_list=[],valtype=itk.F,output_file=None):
-    """
-    Computes element-wise sum of a list of image with equal geometry.
-    """
-
-    # WRONG with more than 2 images
-    # creating 'itk.AddImageFilter' when calling that function make it very slow
-    #return _apply_operation_to_image_list(itk.AddImageFilter,valtype,input_list,output_file)
-
-    # alternative with np
-    # still read *all* images in memory, may lead to memory problem if too large
-    return _apply_operation_to_image_list_v2(operator.add, input_list, output_file)
->>>>>>> b4f7d4f6
 
 def image_product(input_list=[],output_file=None):
     """
@@ -204,6 +164,7 @@
 
 class Test_Sum(unittest.TestCase):
     def test_five_2D_images(self):
+        print('Test_Sum test_five_2D_images')
         nx,ny = 4,5
         hundred = 100
         thousand = 1000
@@ -248,6 +209,7 @@
         self.assertTrue( np.allclose(imgsumUS.GetSpacing(),spacing))
         self.assertTrue( np.allclose(imgsumUS.GetOrigin(),origin))
     def test_five_3D_images(self):
+        print('Test_Sum test_five_3D_images')
         nx,ny,nz = 3,4,5
         hundred = 100
         thirteen = 13.333
@@ -290,6 +252,7 @@
 class Test_Product(unittest.TestCase):
     # TODO: also test correct behavior in case of NAN, zero, etc
     def test_three_float_3D_images(self):
+        print('Test_Product test_three_float_3D_images')
         nx,ny,nz = 2,3,4
         minlog,maxlog=-5.,5.
         spacing = (421.,214.,142.)
@@ -308,6 +271,7 @@
         self.assertTrue( np.allclose(imgprodF.GetOrigin(),origin))
         self.assertTrue( type(imgprodF) == itk.Image[itk.F,3])
     def test_five_int_3D_images(self):
+        print('Test_Product test_five_int_3D_images')
         import ctypes # needed for definition of "unsigned long", as np.uint32 is not recognized as such
         nx,ny,nz = 30,40,50
         spacing = (321.,213.,132.)
@@ -335,6 +299,7 @@
 
 class Test_MinMax(unittest.TestCase):
     def test_eight_3D_images(self):
+        print('Test_MinMax test_eight_3D_images')
         nx,ny,nz = 30,40,50
         dmin,dmax = np.float32(-20.5), np.float32(31230.5)
         spacing = (321.,213.,132.)
